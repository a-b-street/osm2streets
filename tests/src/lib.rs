#[cfg(test)]
mod tests {
<<<<<<< HEAD
    use std::path::Path;

    use abstutil::Timer;
    use anyhow::{bail, Result};
=======
    use std::sync::Once;

    use anyhow::{bail, Result};
    use env_logger::{Builder, Env};

    use abstutil::Timer;
    use experimental::RoadNetwork;
>>>>>>> bb4d1cda
    use geom::LonLat;

    use experimental::RoadNetwork;
    use osm2streets::{MapConfig, Transformation};

    static SETUP_LOGGER: Once = Once::new();

    include!(concat!(env!("OUT_DIR"), "/tests.rs"));

    fn test(path: &str) -> Result<()> {
        SETUP_LOGGER
            .call_once(|| Builder::from_env(Env::default().default_filter_or("info")).init());

        let mut timer = Timer::new("test osm2streets");

        println!("Working on {path}");
        // Read the output file before modifying it. If it doesn't exist, then we're creating a new
        // test case.
        let prior_json = std::fs::read_to_string(format!("{path}/geometry.json"))
            .unwrap_or_else(|_| String::new());
        let prior_dot = std::fs::read_to_string(format!("{path}/road_network.dot"))
            .unwrap_or_else(|_| String::new());

        let clip_pts = if Path::new(format!("{path}/boundary.json").as_str()).exists() {
            Some(LonLat::read_geojson_polygon(&format!(
                "{path}/boundary.json"
            ))?)
        } else {
            None
        };

        let (mut street_network, _) = match Path::new(format!("{path}/input.osm").as_str()).exists() {
            // If XML is found, use it...
            true => {
                streets_reader::osm_to_street_network(
                    &std::fs::read_to_string(format!("{path}/input.osm"))?,
                    clip_pts,
                    MapConfig::default(),
                    &mut timer)?
            }
            // ... Otherwise, look for the .osm.pbf
            false => {
                streets_reader::pbf_to_street_network(
                    &std::fs::read(format!("{path}/input.osm.pbf").as_str())?,
                    clip_pts,
                    MapConfig::default(),
                    &mut timer)?
            }
        };
        street_network.check_invariants();
        street_network.apply_transformations_with_invariant_checks(
            Transformation::standard_for_clipped_areas(),
            &mut timer,
        );
        street_network.save_to_geojson(format!("{path}/geometry.json"))?;
        let road_network: RoadNetwork = street_network.into();

        std::fs::write(format!("{path}/road_network.dot"), road_network.to_dot())?;

        let current_dot = std::fs::read_to_string(format!("{path}/road_network.dot"))?;
        if prior_dot != current_dot {
            std::fs::write(format!("{path}/road_network.orig.dot"), prior_dot)?;
            bail!("./{}/road_network.dot is different! If it is OK, commit it. \
            ./{0}/road_network.orig.dot is previous result. Compare it on https://doctorbud.com/graphviz-viewer/", path);
        }

        let current_json = std::fs::read_to_string(format!("{path}/geometry.json"))?;
        if prior_json != current_json {
            std::fs::write(format!("{path}/geometry.orig.json"), prior_json)?;
            bail!(
                "./{}/geometry.json is different! If it is OK, commit it. \
                ./{0}/geometry.orig.json is previous result. Compare it on https://geojson.io",
                path
                );
        }
        Ok(())
    }
}<|MERGE_RESOLUTION|>--- conflicted
+++ resolved
@@ -1,21 +1,15 @@
 #[cfg(test)]
 mod tests {
-<<<<<<< HEAD
     use std::path::Path;
 
-    use abstutil::Timer;
-    use anyhow::{bail, Result};
-=======
     use std::sync::Once;
 
     use anyhow::{bail, Result};
+    use geom::LonLat;
+
     use env_logger::{Builder, Env};
 
     use abstutil::Timer;
-    use experimental::RoadNetwork;
->>>>>>> bb4d1cda
-    use geom::LonLat;
-
     use experimental::RoadNetwork;
     use osm2streets::{MapConfig, Transformation};
 
