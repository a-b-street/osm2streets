--- conflicted
+++ resolved
@@ -12,32 +12,9 @@
 mod shrink_roads;
 mod snappy;
 
-<<<<<<< HEAD
-impl StreetNetwork {
-    // TODO I suspect we'll soon take a full struct of options, maybe even a list of transformation
-    // enums to run in order
-    /// Run a sequence of transformations to the StreetNetwork before converting it to a full Map.
-    ///
-    /// We don't want to run these during the OSM->StreetNetwork import stage, because we want to use the
-    /// map_editor tool to debug the StreetNetwork.
-    pub fn run_all_simplifications(
-        &mut self,
-        consolidate_all_intersections: bool,
-        remove_disconnected: bool,
-        timer: &mut Timer,
-    ) {
-        timer.start("simplify StreetNetwork");
-
-        timer.start("classifying intersection complexity");
-        classify_intersections::classify_intersections(self);
-        timer.stop("classifying intersection complexity");
-
-        timer.start("trimming dead-end cycleways (round 1)");
-        collapse_intersections::trim_deadends(self);
-        timer.stop("trimming dead-end cycleways (round 1)");
-=======
 /// An in-place transformation of a `StreetNetwork`.
 pub enum Transformation {
+    ClassifyIntersections,
     TrimDeadendCycleways,
     SnapCycleways,
     RemoveDisconnectedRoads,
@@ -48,7 +25,6 @@
     CollapseSausageLinks,
     ShrinkOverlappingRoads,
 }
->>>>>>> 025ce946
 
 impl Transformation {
     /// A full suite of transformations for A/B Street.
@@ -57,6 +33,7 @@
     /// with that are here.
     pub fn abstreet() -> Vec<Self> {
         vec![
+            Transformation::ClassifyIntersections,
             Transformation::TrimDeadendCycleways,
             // Not working yet
             //Transformation::SnapCycleways,
@@ -82,6 +59,7 @@
     /// clipped areas.
     pub fn standard_for_clipped_areas() -> Vec<Self> {
         vec![
+            Transformation::ClassifyIntersections,
             Transformation::TrimDeadendCycleways,
             Transformation::CollapseSausageLinks,
             Transformation::FindShortRoads {
@@ -95,6 +73,7 @@
 
     fn name(&self) -> &'static str {
         match self {
+            Transformation::ClassifyIntersections => "classify intersections",
             Transformation::TrimDeadendCycleways => "trim dead-end cycleways",
             Transformation::SnapCycleways => "snap separate cycleways",
             Transformation::RemoveDisconnectedRoads => "remove disconnected roads",
@@ -109,6 +88,9 @@
     fn apply(&self, streets: &mut StreetNetwork, timer: &mut Timer) {
         timer.start(self.name());
         match self {
+            Transformation::ClassifyIntersections => {
+                classify_intersections::classify_intersections(streets);
+            }
             Transformation::TrimDeadendCycleways => {
                 collapse_intersections::trim_deadends(streets);
             }
